{
  "name": "@nuxtjs/supabase",
<<<<<<< HEAD
  "version": "0.2.0-14",
=======
  "version": "0.1.25",
>>>>>>> 1a3be315
  "description": "Supabase module for Nuxt",
  "repository": "nuxt-community/supabase-module",
  "license": "MIT",
  "exports": {
    ".": {
      "import": "./dist/module.mjs",
      "require": "./dist/module.cjs"
    }
  },
  "main": "./dist/module.cjs",
  "types": "./dist/types.d.ts",
  "files": [
    "dist"
  ],
  "scripts": {
    "dev": "nuxi dev playground",
    "dev:build": "nuxi build playground",
    "dev:prepare": "nuxt-module-build --stub && nuxi prepare playground",
    "build": "nuxt-module-build",
    "prepack": "yarn build",
    "lint": "eslint --ext .js,.ts,.vue .",
    "release": "yarn lint && standard-version && git push --follow-tags",
    "prerelease": "yarn lint && standard-version -p && git push --follow-tags && npm publish --tag next"
  },
  "dependencies": {
<<<<<<< HEAD
    "@nuxt/kit": "^3.0.0-rc.8",
    "@supabase/supabase-js": "2.0.0-rc.8",
=======
    "@nuxt/kit": "^3.0.0-rc.9",
    "@supabase/supabase-js": "^1.35.6",
>>>>>>> 1a3be315
    "defu": "^6.0.0",
    "pathe": "^0.3.4"
  },
  "devDependencies": {
    "@nuxt/module-builder": "^0.1.7",
    "@nuxtjs/eslint-config-typescript": "^10.0.0",
    "eslint": "^8.22.0",
    "nuxt": "^3.0.0-rc.9",
    "standard-version": "^9.5.0"
  }
}<|MERGE_RESOLUTION|>--- conflicted
+++ resolved
@@ -1,10 +1,6 @@
 {
   "name": "@nuxtjs/supabase",
-<<<<<<< HEAD
   "version": "0.2.0-14",
-=======
-  "version": "0.1.25",
->>>>>>> 1a3be315
   "description": "Supabase module for Nuxt",
   "repository": "nuxt-community/supabase-module",
   "license": "MIT",
@@ -30,13 +26,8 @@
     "prerelease": "yarn lint && standard-version -p && git push --follow-tags && npm publish --tag next"
   },
   "dependencies": {
-<<<<<<< HEAD
-    "@nuxt/kit": "^3.0.0-rc.8",
+    "@nuxt/kit": "^3.0.0-rc.9",
     "@supabase/supabase-js": "2.0.0-rc.8",
-=======
-    "@nuxt/kit": "^3.0.0-rc.9",
-    "@supabase/supabase-js": "^1.35.6",
->>>>>>> 1a3be315
     "defu": "^6.0.0",
     "pathe": "^0.3.4"
   },
